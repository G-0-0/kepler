--- conflicted
+++ resolved
@@ -30,12 +30,8 @@
 bincode = "1.3"
 sled = "0.34"
 async-recursion = "0.3"
-<<<<<<< HEAD
 libp2p = "0.39"
-tracing-subscriber = "0.2.18"
-=======
 tracing-subscriber = "0.2"
->>>>>>> 3cd5b4fc
 
 [dev-dependencies]
 tempdir = "0.3.7"