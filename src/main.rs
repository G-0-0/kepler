#[macro_use]
extern crate rocket;
#[macro_use]
extern crate anyhow;
#[macro_use]
extern crate tokio;

use anyhow::{anyhow, Error, Result};
use libipld::cid::{Cid, multibase::Base};
use rocket::{
    data::{ByteUnit, Data, ToByteUnit},
    form::Form,
    launch,
    response::{Debug, Stream},
    State,
};
use std::{
    io::{Cursor, Read},
    str::FromStr,
};

mod auth;
mod cas;
mod codec;
mod ipfs;
mod tz;

use auth::AuthToken;
<<<<<<< HEAD
use cas::{ContentAddressedStorage, CASDB};
use codec::{PutContent, SupportedCodecs};
=======
use cas::ContentAddressedStorage;
use codec::SupportedCodecs;
use ipfs_embed::{Config, DefaultParams, Ipfs, Multiaddr, PeerId};
>>>>>>> f791fc63

const DB_PATH: &'static str = "/tmp/kepler_cas";

struct CidWrap(Cid);

// Orphan rule requires a wrapper type for this :(
impl<'a> rocket::request::FromParam<'a> for CidWrap {
    type Error = anyhow::Error;
    fn from_param(param: &'a str) -> Result<CidWrap> {
        Ok(CidWrap(Cid::from_str(param)?))
    }
}

struct Store<T>
where
    T: ContentAddressedStorage,
{
    pub db: T,
}

#[get("/<orbit_id>/<hash>")]
async fn get_content(
    state: State<'_, Store<Ipfs<DefaultParams>>>,
    orbit_id: CidWrap,
    hash: CidWrap,
    auth: AuthToken,
) -> Result<Option<Stream<Cursor<Vec<u8>>>>, Debug<Error>> {
    match ContentAddressedStorage::get(&state.db, &hash.0).await {
        Ok(Some(content)) => Ok(Some(Stream::chunked(Cursor::new(content.to_owned()), 1024))),
        Ok(None) => Ok(None),
        Err(e) => Err(e)?,
    }
}

#[put("/<orbit_id>", format = "multipart/form-data", data = "<batch>")]
async fn batch_put_content(
    state: State<'_, Store<CASDB>>,
    orbit_id: CidWrap,
    batch: Form<Vec<PutContent>>,
    auth: AuthToken,
) -> Result<String, Debug<Error>> {
    let mut cids = Vec::<String>::new();
    for content in batch.into_inner().into_iter() {
        cids.push(
            state
                .db
                .put(
                    Cursor::new(
                        content
                            .content
                            .into_bytes()
                            .await
                            .map_err(|e| anyhow!(e))?
                            .value,
                    ),
                    content.codec,
                )
                .map_or("".into(), |cid| {
                    cid.to_string_of_base(Base::Base64Url)
                        .map_or("".into(), |s| s)
                }),
        );
    }
    Ok(cids.join("\n"))
}

#[put("/<orbit_id>", data = "<data>", rank = 2)]
async fn put_content(
    state: State<'_, Store<Ipfs<DefaultParams>>>,
    orbit_id: CidWrap,
    data: Data,
    codec: SupportedCodecs,
    auth: AuthToken,
) -> Result<String, Debug<Error>> {
    match state.db.put(&mut data.open(10u8.megabytes()), codec).await {
        Ok(cid) => Ok(cid
            .to_string_of_base(Base::Base64Url)
            .map_err(|e| anyhow!(e))?),
        Err(e) => Err(e)?,
    }
}

#[delete("/<orbit_id>/<hash>")]
async fn delete_content(
    state: State<'_, Store<Ipfs<DefaultParams>>>,
    orbit_id: CidWrap,
    hash: CidWrap,
    auth: AuthToken,
) -> Result<(), Debug<Error>> {
    Ok(state.db.delete(&hash.0).await?)
}

<<<<<<< HEAD
#[launch]
fn rocket() -> rocket::Rocket {
    rocket::ignite()
        .manage(Store {
            db: CASDB::new(DB_PATH).unwrap(),
        })
        .mount(
            "/",
            routes![get_content, put_content, delete_content, batch_put_content],
        )
=======
#[async_std::main]
async fn main() -> Result<()> {
    let mut cfg = Config::new(None, 10);
    // cfg.network.enable_kad = false;
    let ipfs = Ipfs::<DefaultParams>::new(cfg).await?;
    let peer: PeerId = "QmRSGx67Kq8w7xSBDia7hQfbfuvauMQGgxcwSWw976x4BS".parse()?;
    let addr: Multiaddr = "/ip4/54.173.33.96/tcp/4001".parse()?;
    ipfs.bootstrap(&[(peer, addr)]).await?;

    rocket::tokio::runtime::Runtime::new()?
        .spawn(
            rocket::ignite()
                .manage(Store { db: ipfs })
                .mount("/", routes![get_content, put_content, delete_content])
                .launch(),
        )
        .await??;
    Ok(())
>>>>>>> f791fc63
}<|MERGE_RESOLUTION|>--- conflicted
+++ resolved
@@ -6,7 +6,7 @@
 extern crate tokio;
 
 use anyhow::{anyhow, Error, Result};
-use libipld::cid::{Cid, multibase::Base};
+use libipld::cid::{multibase::Base, Cid};
 use rocket::{
     data::{ByteUnit, Data, ToByteUnit},
     form::Form,
@@ -26,14 +26,9 @@
 mod tz;
 
 use auth::AuthToken;
-<<<<<<< HEAD
-use cas::{ContentAddressedStorage, CASDB};
+use cas::ContentAddressedStorage;
 use codec::{PutContent, SupportedCodecs};
-=======
-use cas::ContentAddressedStorage;
-use codec::SupportedCodecs;
 use ipfs_embed::{Config, DefaultParams, Ipfs, Multiaddr, PeerId};
->>>>>>> f791fc63
 
 const DB_PATH: &'static str = "/tmp/kepler_cas";
 
@@ -70,27 +65,18 @@
 
 #[put("/<orbit_id>", format = "multipart/form-data", data = "<batch>")]
 async fn batch_put_content(
-    state: State<'_, Store<CASDB>>,
+    state: State<'_, Store<Ipfs<DefaultParams>>>,
     orbit_id: CidWrap,
     batch: Form<Vec<PutContent>>,
     auth: AuthToken,
 ) -> Result<String, Debug<Error>> {
     let mut cids = Vec::<String>::new();
-    for content in batch.into_inner().into_iter() {
+    for mut content in batch.into_inner().into_iter() {
         cids.push(
             state
                 .db
-                .put(
-                    Cursor::new(
-                        content
-                            .content
-                            .into_bytes()
-                            .await
-                            .map_err(|e| anyhow!(e))?
-                            .value,
-                    ),
-                    content.codec,
-                )
+                .put(&mut content.content, content.codec)
+                .await
                 .map_or("".into(), |cid| {
                     cid.to_string_of_base(Base::Base64Url)
                         .map_or("".into(), |s| s)
@@ -126,18 +112,6 @@
     Ok(state.db.delete(&hash.0).await?)
 }
 
-<<<<<<< HEAD
-#[launch]
-fn rocket() -> rocket::Rocket {
-    rocket::ignite()
-        .manage(Store {
-            db: CASDB::new(DB_PATH).unwrap(),
-        })
-        .mount(
-            "/",
-            routes![get_content, put_content, delete_content, batch_put_content],
-        )
-=======
 #[async_std::main]
 async fn main() -> Result<()> {
     let mut cfg = Config::new(None, 10);
@@ -151,10 +125,12 @@
         .spawn(
             rocket::ignite()
                 .manage(Store { db: ipfs })
-                .mount("/", routes![get_content, put_content, delete_content])
+                .mount(
+                    "/",
+                    routes![get_content, put_content, batch_put_content, delete_content],
+                )
                 .launch(),
         )
         .await??;
     Ok(())
->>>>>>> f791fc63
 }