--- conflicted
+++ resolved
@@ -32,7 +32,6 @@
 }
 
 #[derive(Serialize, Deserialize, Debug, Clone)]
-<<<<<<< HEAD
 pub struct Tzkt {
     pub api: String,
 }
@@ -41,7 +40,11 @@
     fn default() -> Self {
         Self {
             api: "http://localhost:5000".into(),
-=======
+        }
+    }
+}
+
+#[derive(Serialize, Deserialize, Debug, Clone)]
 pub struct Relay {
     pub address: String,
     pub port: u16,
@@ -52,7 +55,6 @@
         Self {
             address: "127.0.0.1".into(),
             port: 8081,
->>>>>>> 647fc64f
         }
     }
 }