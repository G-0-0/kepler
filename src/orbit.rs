--- conflicted
+++ resolved
@@ -7,11 +7,7 @@
     zcap::ZCAPTokens,
 };
 use anyhow::{anyhow, Result};
-<<<<<<< HEAD
-use ipfs_embed::{Config, Ipfs, Keypair, Multiaddr, PeerId};
-=======
-use ipfs_embed::{generate_keypair, Config, Ipfs, PeerId, multiaddr::multiaddr, Multiaddr};
->>>>>>> 647fc64f
+use ipfs_embed::{multiaddr::multiaddr, Config, Ipfs, Keypair, Multiaddr, PeerId};
 use libipld::{
     cid::{
         multibase::Base,
@@ -25,18 +21,13 @@
     http::Status,
     request::{FromRequest, Outcome, Request},
     tokio::fs,
-    futures::StreamExt
 };
 
 use cached::proc_macro::cached;
 use serde::{Deserialize, Serialize};
 use ssi::did::DIDURL;
 use std::{
-    collections::HashMap as Map,
-    convert::TryFrom,
-    hash::{Hash, Hasher},
-    ops::Deref,
-    path::PathBuf,
+    collections::HashMap as Map, convert::TryFrom, hash::Hash, ops::Deref, path::PathBuf,
     str::FromStr,
 };
 
@@ -103,7 +94,7 @@
 }
 
 impl AuthorizationToken for AuthTokens {
-    fn action(&self) -> Action {
+    fn action(&self) -> &Action {
         match self {
             Self::Tezos(token) => token.action(),
             Self::ZCAP(token) => token.action(),
@@ -122,7 +113,6 @@
         match auth_token {
             AuthTokens::Tezos(token) => self.metadata.authorize(token).await,
             AuthTokens::ZCAP(token) => self.metadata.authorize(token).await,
-            _ => return Err(anyhow!("Bad token")),
         }
     }
 }
@@ -139,14 +129,10 @@
     path: PathBuf,
     controllers: Vec<DIDURL>,
     auth: &[u8],
-<<<<<<< HEAD
     uri: &str,
     key_pair: &Keypair,
     tzkt_api: &str,
-=======
-    auth_type: AuthTypes,
-    relay: (PeerId, Multiaddr)
->>>>>>> 647fc64f
+    relay: (PeerId, Multiaddr),
 ) -> Result<Option<Orbit>> {
     let dir = path.join(oid.to_string_of_base(Base::Base58Btc)?);
 
@@ -164,7 +150,7 @@
         "tz" => params_to_tz_orbit(oid, &params, tzkt_api).await?,
         _ => OrbitMetadata {
             id: oid.clone(),
-            controllers: controllers,
+            controllers,
             read_delegators: vec![],
             write_delegators: vec![],
             revocations: vec![],
@@ -174,84 +160,34 @@
 
     fs::write(dir.join("metadata"), serde_json::to_vec_pretty(&md)?).await?;
     fs::write(dir.join("access_log"), auth).await?;
-
-<<<<<<< HEAD
-    Ok(Some(load_orbit(oid, path, key_pair).await.map(|o| {
-=======
+    fs::write(dir.join("kp"), key_pair.to_bytes()).await?;
+
     Ok(Some(load_orbit(oid, path, relay).await.map(|o| {
->>>>>>> 647fc64f
         o.ok_or_else(|| anyhow!("Couldn't find newly created orbit"))
     })??))
 }
 
-<<<<<<< HEAD
-pub async fn load_orbit(oid: Cid, path: PathBuf, key_pair: &Keypair) -> Result<Option<Orbit>> {
-=======
-pub async fn load_orbit(oid: Cid, path: PathBuf, relay: (PeerId, Multiaddr)) -> Result<Option<Orbit>> {
->>>>>>> 647fc64f
+pub async fn load_orbit(
+    oid: Cid,
+    path: PathBuf,
+    relay: (PeerId, Multiaddr),
+) -> Result<Option<Orbit>> {
     let dir = path.join(oid.to_string_of_base(Base::Base58Btc)?);
     if !dir.exists() {
         return Ok(None);
     }
-<<<<<<< HEAD
-    load_orbit_(oid, dir, key_pair.into())
-        .await
-        .map(|o| Some(o))
-}
-
-struct KP(pub Keypair);
-
-impl From<&Keypair> for KP {
-    fn from(kp: &Keypair) -> Self {
-        KP(Keypair::from_bytes(&kp.to_bytes()).unwrap())
-    }
-}
-
-impl Clone for KP {
-    fn clone(&self) -> Self {
-        KP(Keypair::from_bytes(&self.0.to_bytes()).unwrap())
-    }
-}
-
-impl PartialEq for KP {
-    fn eq(&self, other: &Self) -> bool {
-        self.0.to_bytes() == other.0.to_bytes()
-    }
-}
-
-impl Eq for KP {}
-
-impl Hash for KP {
-    fn hash<H: Hasher>(&self, state: &mut H) {
-        self.0.to_bytes().hash(state);
-    }
-=======
     load_orbit_(oid, dir, relay).await.map(|o| Some(o))
->>>>>>> 647fc64f
 }
 
 // Not using this function directly because cached cannot handle Result<Option<>> well.
 // 100 orbits => 600 FDs
 // 1min timeout to evict orbits that might have been deleted
 #[cached(size = 100, time = 60, result = true)]
-<<<<<<< HEAD
-async fn load_orbit_(oid: Cid, dir: PathBuf, key_pair: KP) -> Result<Orbit> {
-    let cfg = Config::new(&dir.join("block_store"), key_pair.0);
-=======
 async fn load_orbit_(_oid: Cid, dir: PathBuf, relay: (PeerId, Multiaddr)) -> Result<Orbit> {
-    let cfg = Config::new(&dir.join("block_store"), generate_keypair());
->>>>>>> 647fc64f
-
     let md: OrbitMetadata = serde_json::from_slice(&fs::read(dir.join("metadata")).await?)?;
-
-    let ipfs = Ipfs::<DefaultParams>::new(cfg).await?;
-
-<<<<<<< HEAD
-    if let Some(addrs) = md.hosts.get(&PID(ipfs.local_peer_id())) {
-        for addr in addrs {
-            ipfs.listen_on(addr.clone())?.next().await;
-        }
-    }
+    let kp = Keypair::from_bytes(&fs::read(dir.join("kp")).await?)?;
+
+    let ipfs = Ipfs::<DefaultParams>::new(Config::new(&dir.join("block_store"), kp)).await?;
 
     for (id, addrs) in md.hosts.iter() {
         if id.0 != ipfs.local_peer_id() {
@@ -261,22 +197,12 @@
         }
     }
 
-    Ok(Orbit { ipfs, metadata: md })
-=======
     // listen for any relayed messages
     ipfs.listen_on(multiaddr!(P2pCircuit))?.next().await;
     // establish a connection to the relay
     ipfs.dial_address(&relay.0, relay.1);
 
-    Ok(Orbit {
-        ipfs,
-        policy: match &md.auth {
-            AuthTypes::Tezos => AuthMethods::Tezos(TezosBasicAuthorization { controllers }),
-            AuthTypes::ZCAP => AuthMethods::ZCAP(controllers),
-        },
-        metadata: md,
-    })
->>>>>>> 647fc64f
+    Ok(Orbit { ipfs, metadata: md })
 }
 
 pub fn get_params<'a>(matrix_params: &'a str) -> Map<&'a str, &'a str> {
