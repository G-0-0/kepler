use crate::auth::{Action, AuthorizationPolicy, AuthorizationToken};
use anyhow::Result;
use libipld::{cid::multibase::Base, Cid};
use nom::{
    branch::alt,
    bytes::complete::{tag, take_until},
    combinator::map_parser,
    multi::many1,
    sequence::{preceded, tuple},
    IResult, ParseTo,
};
use rocket::request::{FromRequest, Outcome, Request};
use ssi::{
    did::DIDURL,
    jws::verify_bytes,
    tzkey::{decode_tzsig, jwk_from_tezos_key},
};
use std::str::FromStr;

#[derive(Debug, Clone)]
pub struct TezosAuthorizationString {
    pub sig: String,
    pub domain: String,
    pub pk: String,
    pub pkh: String,
    pub timestamp: String,
    pub orbit: Cid,
    pub action: Action,
}

impl FromStr for TezosAuthorizationString {
    type Err = anyhow::Error;
    fn from_str<'a>(s: &'a str) -> Result<Self, Self::Err> {
        match tuple::<_, _, nom::error::Error<&'a str>, _>((
            tag("Tezos Signed Message:"),         // remove
            space_delimit,                        // domain string
            space_delimit,                        // get timestamp
            space_delimit,                        // get pk
            space_delimit,                        // get pkh
            map_parser(space_delimit, parse_cid), // get orbit
            tag(" "),
            parse_action, // get action
            tag(" "),
        ))(s)
        {
            Ok((sig_str, (_, domain_str, timestamp_str, pk_str, pkh_str, orbit, _, action, _))) => {
                Ok(TezosAuthorizationString {
                    sig: sig_str.into(),
                    domain: domain_str.into(),
                    pk: pk_str.into(),
                    pkh: pkh_str.into(),
                    timestamp: timestamp_str.into(),
                    orbit,
                    action,
                })
            }
            // TODO there is a lifetime issue which prevents using the nom error here
            Err(e) => Err(anyhow!("TzAuth Parsing Failed")),
        }
    }
}

fn space_delimit(s: &str) -> IResult<&str, &str> {
    preceded(tag(" "), take_until(" "))(s)
}

// NOTE this REQUIRES that the cid end with a space or the end of a string!!
fn parse_cid(s: &str) -> IResult<&str, Cid> {
    Ok((
        "",
        s.parse_to().ok_or_else(|| {
            nom::Err::Failure(nom::error::make_error(s, nom::error::ErrorKind::IsNot))
        })?,
    ))
}

fn parse_list(s: &str) -> IResult<&str, Action> {
    tag("LIST")(s).map(|(_, rest)| (rest, Action::List))
}

fn parse_get(s: &str) -> IResult<&str, Action> {
    tuple((tag("GET"), many1(map_parser(space_delimit, parse_cid))))(s)
        .map(|(rest, (_, content))| (rest, Action::Get(content)))
}

fn parse_put(s: &str) -> IResult<&str, Action> {
    tuple((tag("PUT"), many1(map_parser(space_delimit, parse_cid))))(s)
        .map(|(rest, (_, content))| (rest, Action::Put(content)))
}

fn parse_del(s: &str) -> IResult<&str, Action> {
    tuple((tag("DEL"), many1(map_parser(space_delimit, parse_cid))))(s)
        .map(|(rest, (_, content))| (rest, Action::Del(content)))
}

fn parse_create(s: &str) -> IResult<&str, Action> {
    tuple((
        tag("CREATE"),
        space_delimit, // parameters
        many1(map_parser(space_delimit, parse_cid)),
    ))(s)
    .map(|(rest, (_, params, content))| {
        (
            rest,
            Action::Create {
                content,
                parameters: params.into(),
            },
        )
    })
}

fn parse_action(s: &str) -> IResult<&str, Action> {
    alt((parse_get, parse_put, parse_del, parse_create, parse_list))(s)
}

fn serialize_action(action: &Action) -> Result<String> {
    match action {
        Action::Put(content) => serialize_content_action("PUT", content),
        Action::Get(content) => serialize_content_action("GET", content),
        Action::Del(content) => serialize_content_action("DEL", content),
        Action::List => Ok("LIST".into()),
        Action::Create {
            content,
            parameters,
        } => Ok([
            "CREATE",
            &parameters,
            &content
                .iter()
                .map(|c| c.to_string_of_base(Base::Base58Btc))
                .collect::<Result<Vec<String>, libipld::cid::Error>>()?
                .join(" "),
        ]
        .join(" ")),
    }
}

fn serialize_content_action(action: &str, content: &[Cid]) -> Result<String> {
    Ok([
        action,
        &content
            .iter()
            .map(|c| c.to_string_of_base(Base::Base58Btc))
            .collect::<Result<Vec<String>, libipld::cid::Error>>()?
            .join(" "),
    ]
    .join(" "))
}

impl TezosAuthorizationString {
<<<<<<< HEAD
    pub fn serialize(&self) -> Result<String> {
        Ok(format!(
=======
    fn serialize_for_verification(&self) -> Result<Vec<u8>> {
        let message = format!(
>>>>>>> 8f9b39e9
            "Tezos Signed Message: {} {} {} {} {} {}",
            &self.domain,
            &self.timestamp,
            &self.pk,
            &self.pkh,
            &self.orbit.to_string_of_base(Base::Base58Btc)?,
            serialize_action(&self.action)?
        ))
    }

    fn serialize_for_verification(&self) -> Result<Vec<u8>> {
        Ok(encode_string(&self.serialize()?))
    }

    fn verify(&self) -> Result<()> {
        let key = jwk_from_tezos_key(&self.pk)?;
        let (_, sig) = decode_tzsig(&self.sig)?;
        Ok(verify_bytes(
            key.algorithm
                .ok_or_else(|| anyhow!("Invalid Signature Scheme"))?,
            &self.serialize_for_verification()?,
            &key,
            &sig,
        )?)
    }
}

#[rocket::async_trait]
impl<'r> FromRequest<'r> for TezosAuthorizationString {
    type Error = anyhow::Error;
    async fn from_request(request: &'r Request<'_>) -> Outcome<Self, Self::Error> {
        match request
            .headers()
            .get_one("Authorization")
            .map(|s| Self::from_str(s))
        {
            Some(Ok(t)) => Outcome::Success(t),
            _ => Outcome::Forward(()),
        }
    }
}

impl AuthorizationToken for TezosAuthorizationString {
    fn action(&self) -> Action {
        self.action.clone()
    }
    fn target_orbit(&self) -> &Cid {
        &self.orbit
    }
}

fn encode_string(s: &str) -> Vec<u8> {
    hex::decode(
        format!(
            "0501{:08x}{}",
            &s.as_bytes().len(),
            &hex::encode(&s.as_bytes())
        )
        .into_bytes(),
    )
    .unwrap()
}

impl core::fmt::Display for TezosAuthorizationString {
    fn fmt(&self, f: &mut core::fmt::Formatter<'_>) -> core::fmt::Result {
        write!(
            f,
            "Tezos Signed Message: {} {} {} {} {} {} {}",
            &self.domain,
            &self.timestamp,
            &self.pk,
            &self.pkh,
            &self
                .orbit
                .to_string_of_base(Base::Base58Btc)
                .map_err(|_| core::fmt::Error)?,
            serialize_action(&self.action).map_err(|_| core::fmt::Error)?,
            &self.sig
        )
    }
}

#[derive(Clone)]
pub struct TezosBasicAuthorization {
    pub controllers: Vec<DIDURL>,
}

#[rocket::async_trait]
impl AuthorizationPolicy for TezosBasicAuthorization {
    type Token = TezosAuthorizationString;

    async fn authorize<'a>(&self, auth_token: &'a Self::Token) -> Result<()> {
        let requester = DIDURL {
            did: format!("did:pkh:tz:{}", &auth_token.pkh),
            fragment: Some("TezosMethod2021".to_string()),
            ..Default::default()
        };

        if !self.controllers.contains(&requester) {
            Err(anyhow!("Requester not a controller of the orbit"))
        } else {
            auth_token.verify()
        }
    }
}

#[test]
async fn string_encoding() {
    assert_eq!(
        &encode_string("message"),
        &[0x05, 0x01, 0x00, 0x00, 0x00, 0x07, 0x6d, 0x65, 0x73, 0x73, 0x61, 0x67, 0x65]
    )
}

#[test]
async fn simple_parse() {
    let auth_str = "Tezos Signed Message: kepler.net 2021-01-14T15:16:04Z edpkurFSehqm2HhLP9sZ4ZRW5nLZgyWErW8wYxgEUPHCMCy6Hk1tbm tz1Y6SXe4J9DBVuGM3GnWC2jnmDkA6fBVyjg uAYAEHiB_A0nLzANfXNkW5WCju51Td_INJ6UacFK7qY6zejzKoA PUT uAYAEHiB0uGRNPXEMdA9L-lXR2MKIZzKlgW1z6Ug4fSv3LRSPfQ edsigtmZ5tgugBSKjBJgptkm523C9EtVWrBhLYtv9MTAE6qF6mii2mFapdQfcCMsVzRisgQ3Nx61qC9Ut3VigyEC1s19RLwgkog";
    let _: TezosAuthorizationString = auth_str.parse().unwrap();
}

#[test]
#[should_panic]
async fn simple_verify_fail() {
    let auth_str = "Tezos Signed Message: kepler.net 2021-01-14T15:15:04Z edpkurFSehqm2HhLP9sZ4ZRW5nLZgyWErW8wYxgEUPHCMCy6Hk1tbm tz1Y6SXe4J9DBVuGM3GnWC2jnmDkA6fBVyjg uAYAEHiB_A0nLzANfXNkW5WCju51Td_INJ6UacFK7qY6zejzKoA PUT uAYAEHiB0uGRNPXEMdA9L-lXR2MKIZzKlgW1z6Ug4fSv3LRSPfQ edsigtmZ5tgugBSKjBJgptkm523C9EtVWrBhLYtv9MTAE6qF6mii2mFapdQfcCMsVzRisgQ3Nx61qC9Ut3VigyEC1s19RLwgkog";
    let tza: TezosAuthorizationString = auth_str.parse().unwrap();
    tza.verify().unwrap();
}

#[test]
async fn simple_verify_succeed() {
    let auth_str = "Tezos Signed Message: test 2021-08-16T12:00:52.699Z edpkuthnQ7YdexSxGEHYSbrweH31Zd75roc7W42Lgt8LJM8PX4sX6m tz1WWXeGFgtARRLPPzT2qcpeiQZ8oQb6rBZd z3v8BBKAxmb5DPsoCsaucZZ26FzPSbLWDAGtpHSiKjA4AJLQ3my GET z3v8BBKAGbGkuFU8TQq3J7k9XDs9udtMCic4KMS6HBxHczS1Tyv edsigtigutx55QVaLT3iC89yQnF5bnRecztiYbs1LtaMN84KXWtTxtRGBpkiz9eVZG6MqwHp1K7KGAhjHSyfJRQMs1EAyYBNTYZ";
    let tza: TezosAuthorizationString = auth_str.parse().unwrap();
    tza.verify().unwrap();
}

#[test]
async fn round_trip() {
    use did_pkh::DIDPKH;
    use ssi::{
        did::{DIDMethod, Source},
        jwk::{Algorithm, Params, JWK},
    };

    let ts = "2021-01-14T15:16:04Z";
    let dummy_cid = "uAYAEHiB0uGRNPXEMdA9L-lXR2MKIZzKlgW1z6Ug4fSv3LRSPfQ";
    let dummy_orbit = "uAYAEHiB_A0nLzANfXNkW5WCju51Td_INJ6UacFK7qY6zejzKoA";
    let j = JWK::generate_ed25519().unwrap();
    let did = DIDPKH.generate(&Source::KeyAndPattern(&j, "tz")).unwrap();
    let pkh = did.split(":").last().unwrap();
    let pk: String = match &j.params {
        Params::OKP(p) => bs58::encode(
            [13, 15, 37, 217]
                .iter()
                .chain(&p.public_key.0)
                .map(|&x| x)
                .collect::<Vec<u8>>(),
        )
        .with_check()
        .into_string(),
        _ => panic!(),
    };
    let tz_unsigned = TezosAuthorizationString {
        sig: "".into(),
        domain: "kepler.net".into(),
        pk,
        pkh: pkh.into(),
        timestamp: ts.into(),
        orbit: Cid::from_str(dummy_orbit).expect("failed to parse orbit ID"),
        action: Action::Put(vec![Cid::from_str(dummy_cid).expect("failed to parse CID")]),
    };
    let message = tz_unsigned
        .serialize_for_verification()
        .expect("failed to serialize authz message");
    let sig_bytes = ssi::jws::sign_bytes(Algorithm::EdBlake2b, &message, &j).unwrap();
    let sig = bs58::encode(
        [9, 245, 205, 134, 18]
            .iter()
            .chain(&sig_bytes)
            .map(|&x| x)
            .collect::<Vec<u8>>(),
    )
    .with_check()
    .into_string();
    let tz = TezosAuthorizationString { sig, ..tz_unsigned };

    assert_eq!(
        message,
        tz.serialize_for_verification()
            .expect("failed to serialize authz message")
    );
    assert!(tz.verify().is_ok());
}<|MERGE_RESOLUTION|>--- conflicted
+++ resolved
@@ -149,13 +149,8 @@
 }
 
 impl TezosAuthorizationString {
-<<<<<<< HEAD
     pub fn serialize(&self) -> Result<String> {
         Ok(format!(
-=======
-    fn serialize_for_verification(&self) -> Result<Vec<u8>> {
-        let message = format!(
->>>>>>> 8f9b39e9
             "Tezos Signed Message: {} {} {} {} {} {}",
             &self.domain,
             &self.timestamp,
