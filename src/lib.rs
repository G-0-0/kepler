#[macro_use]
extern crate rocket;
#[macro_use]
extern crate anyhow;
#[macro_use]
extern crate tokio;

use anyhow::Result;
<<<<<<< HEAD
use rocket::{fairing::AdHoc, figment::Figment, http::Header, tokio::fs, Build, Rocket};
=======
use ipfs_embed::{Keypair, PeerId};
use rocket::{fairing::AdHoc, figment::Figment, http::Header, Build, Rocket};
use std::{collections::HashMap, sync::RwLock};
>>>>>>> 3cd5b4fc

pub mod allow_list;
pub mod auth;
pub mod cas;
pub mod codec;
pub mod config;
pub mod ipfs;
pub mod orbit;
pub mod relay;
pub mod routes;
pub mod s3;
pub mod s3_routes;
pub mod tz;
pub mod tz_orbit;
pub mod zcap;

use ipfs_embed::{generate_keypair, Keypair, ToLibp2p};
use relay::RelayNode;
use routes::{
<<<<<<< HEAD
    batch_put_content, cors, delete_content, get_content, get_content_no_auth, get_host_info,
    list_content, list_content_no_auth, open_orbit_allowlist, open_orbit_authz, put_content,
    relay_addr,
=======
    batch_put_content, cors, delete_content, get_content, get_content_no_auth, list_content,
    list_content_no_auth, open_host_key, open_orbit_allowlist, open_orbit_authz, put_content,
>>>>>>> 3cd5b4fc
};

pub fn tracing_try_init() {
    tracing_subscriber::fmt()
        .with_env_filter(tracing_subscriber::EnvFilter::from_default_env())
        .try_init()
        .ok();
}

pub async fn app(config: &Figment) -> Result<Rocket<Build>> {
    let kepler_config = config.extract::<config::Config>()?;

    // ensure KEPLER_DATABASE_PATH exists
    if !kepler_config.database.path.is_dir() {
        return Err(anyhow!(
            "KEPLER_DATABASE_PATH does not exist or is not a directory: {}",
            kepler_config.database.path.to_str().unwrap()
        ));
    }

    let kp: Keypair = if let Ok(bytes) = fs::read(kepler_config.database.path.join("kp")).await {
        Keypair::from_bytes(&bytes)?
    } else {
        let kp = generate_keypair();
        fs::write(kepler_config.database.path.join("kp"), kp.to_bytes()).await?;
        kp
    };

    let relay_node = RelayNode::new(kepler_config.relay.port, kp.to_keypair())?;

    let mut routes = routes![
        open_host_key,
        put_content,
        batch_put_content,
        delete_content,
        open_orbit_allowlist,
        open_orbit_authz,
        cors,
<<<<<<< HEAD
        get_host_info,
        relay_addr
=======
        s3_routes::get,
        s3_routes::put
>>>>>>> 3cd5b4fc
    ];

    if kepler_config.orbits.public {
        let mut no_auth = routes![get_content_no_auth, list_content_no_auth];
        routes.append(&mut no_auth);
    } else {
        let mut auth = routes![get_content, list_content];
        routes.append(&mut auth);
    }

    Ok(rocket::custom(config)
        .mount("/", routes)
        .attach(AdHoc::config::<config::Config>())
        .attach(AdHoc::on_response("CORS", |_, resp| {
            Box::pin(async move {
                resp.set_header(Header::new("Access-Control-Allow-Origin", "*"));
                resp.set_header(Header::new(
                    "Access-Control-Allow-Methods",
                    "POST, GET, OPTIONS, DELETE",
                ));
                resp.set_header(Header::new("Access-Control-Allow-Headers", "*"));
                resp.set_header(Header::new("Access-Control-Allow-Credentials", "true"));
            })
        }))
<<<<<<< HEAD
        .manage(relay_node))
=======
        .manage(RwLock::new(HashMap::<PeerId, Keypair>::default())))
>>>>>>> 3cd5b4fc
}

#[test]
#[should_panic]
async fn test_form() {
    use codec::PutContent;
    use rocket::{form::Form, http::ContentType, local::asynchronous::Client};

    #[post("/", format = "multipart/form-data", data = "<form>")]
    async fn stub_batch(form: Form<Vec<PutContent>>) {
        let content1 = &form.get(0).unwrap().content.value;
        let content2 = &form.get(1).unwrap().content.value;
        let p1 = r#"{"dummy":"obj"}"#;
        let p2 = r#"{"amother":"obj"}"#;
        assert_eq!(&content1, &p1.as_bytes());
        assert_eq!(&content2, &p2.as_bytes());
    }

    let form = r#"
-----------------------------28081028282221432566755324225
Content-Disposition: form-data; name="zyop8PQypg8QWqGNG92jJacYtEa56Mnaf9tLxDadXc8kPPxNVWZye"; filename="blob"
Content-Type: application/json

{"dummy":"obj"}
-----------------------------28081028282221432566755324225
Content-Disposition: form-data; name="zyop8PQypZnwFc58SPAxZTSCuG6R13jWSxQp8iBGNmBuV3HsrVyLx"; filename="blob"
Content-Type: application/json

{"amother":"obj"}
-----------------------------28081028282221432566755324225--
"#;

    let client = Client::debug_with(rocket::routes![stub_batch])
        .await
        .unwrap();
    let res = client
        .post("/")
        .header(
            "multipart/form-data; boundary=-----------------------------28081028282221432566755324225"
                .parse::<ContentType>()
                .unwrap()
        )
        .body(&form)
        .dispatch()
        .await;

    assert!(res.status().class().is_success());
}<|MERGE_RESOLUTION|>--- conflicted
+++ resolved
@@ -6,13 +6,9 @@
 extern crate tokio;
 
 use anyhow::Result;
-<<<<<<< HEAD
+use ipfs_embed::{generate_keypair, Keypair, PeerId, ToLibp2p};
 use rocket::{fairing::AdHoc, figment::Figment, http::Header, tokio::fs, Build, Rocket};
-=======
-use ipfs_embed::{Keypair, PeerId};
-use rocket::{fairing::AdHoc, figment::Figment, http::Header, Build, Rocket};
 use std::{collections::HashMap, sync::RwLock};
->>>>>>> 3cd5b4fc
 
 pub mod allow_list;
 pub mod auth;
@@ -29,17 +25,11 @@
 pub mod tz_orbit;
 pub mod zcap;
 
-use ipfs_embed::{generate_keypair, Keypair, ToLibp2p};
 use relay::RelayNode;
 use routes::{
-<<<<<<< HEAD
-    batch_put_content, cors, delete_content, get_content, get_content_no_auth, get_host_info,
-    list_content, list_content_no_auth, open_orbit_allowlist, open_orbit_authz, put_content,
-    relay_addr,
-=======
     batch_put_content, cors, delete_content, get_content, get_content_no_auth, list_content,
     list_content_no_auth, open_host_key, open_orbit_allowlist, open_orbit_authz, put_content,
->>>>>>> 3cd5b4fc
+    relay_addr,
 };
 
 pub fn tracing_try_init() {
@@ -78,13 +68,9 @@
         open_orbit_allowlist,
         open_orbit_authz,
         cors,
-<<<<<<< HEAD
-        get_host_info,
-        relay_addr
-=======
+        relay_addr,
         s3_routes::get,
         s3_routes::put
->>>>>>> 3cd5b4fc
     ];
 
     if kepler_config.orbits.public {
@@ -109,11 +95,8 @@
                 resp.set_header(Header::new("Access-Control-Allow-Credentials", "true"));
             })
         }))
-<<<<<<< HEAD
-        .manage(relay_node))
-=======
+        .manage(relay_node)
         .manage(RwLock::new(HashMap::<PeerId, Keypair>::default())))
->>>>>>> 3cd5b4fc
 }
 
 #[test]
