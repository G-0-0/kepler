#[macro_use]
extern crate rocket;
#[macro_use]
extern crate anyhow;
#[macro_use]
extern crate tokio;

use anyhow::Result;
<<<<<<< HEAD
use ipfs_embed::{generate_keypair, Keypair};
use rocket::{fairing::AdHoc, figment::Figment, http::Header, tokio::fs, Build, Rocket};
=======
use rocket::{fairing::AdHoc, figment::Figment, http::Header, Build, Rocket, tokio::fs};
>>>>>>> 647fc64f

pub mod allow_list;
pub mod auth;
pub mod cas;
pub mod codec;
pub mod config;
pub mod ipfs;
pub mod orbit;
pub mod routes;
pub mod s3;
pub mod tz;
pub mod tz_orbit;
pub mod zcap;
pub mod relay;

use routes::{
<<<<<<< HEAD
    batch_put_content, cors, delete_content, get_content, get_content_no_auth, get_host_info,
    list_content, list_content_no_auth, open_orbit_allowlist, open_orbit_authz, put_content,
=======
    batch_put_content, cors, delete_content, get_content, get_content_no_auth, list_content,
    list_content_no_auth, open_orbit_allowlist, open_orbit_authz, put_content, relay_addr
>>>>>>> 647fc64f
};
use relay::RelayNode;
use ipfs_embed::{generate_keypair, ToLibp2p, Keypair};

pub fn tracing_try_init() {
    tracing_subscriber::fmt()
        .with_env_filter(tracing_subscriber::EnvFilter::from_default_env())
        .try_init()
        .ok();
}

pub async fn app(config: &Figment) -> Result<Rocket<Build>> {
    let kepler_config = config.extract::<config::Config>()?;

    // ensure KEPLER_DATABASE_PATH exists
    if !kepler_config.database.path.is_dir() {
        return Err(anyhow!(
            "KEPLER_DATABASE_PATH does not exist or is not a directory: {}",
            kepler_config.database.path.to_str().unwrap()
        ));
    }

    let kp: Keypair = if let Ok(bytes) = fs::read(kepler_config.database.path.join("kp")).await {
        Keypair::from_bytes(&bytes)?
    } else {
        let kp = generate_keypair();
        fs::write(kepler_config.database.path.join("kp"), kp.to_bytes()).await?;
        kp
    };

<<<<<<< HEAD
=======
    let relay_node = RelayNode::new(kepler_config.relay.port, kp.to_keypair())?;

>>>>>>> 647fc64f
    let mut routes = routes![
        put_content,
        batch_put_content,
        delete_content,
        open_orbit_allowlist,
        open_orbit_authz,
        cors,
<<<<<<< HEAD
        get_host_info
=======
        relay_addr
>>>>>>> 647fc64f
    ];

    if kepler_config.orbits.public {
        let mut no_auth = routes![get_content_no_auth, list_content_no_auth];
        routes.append(&mut no_auth);
    } else {
        let mut auth = routes![get_content, list_content];
        routes.append(&mut auth);
    }

    Ok(rocket::custom(config)
        .mount("/", routes)
        .attach(AdHoc::config::<config::Config>())
        .attach(AdHoc::on_response("CORS", |_, resp| {
            Box::pin(async move {
                resp.set_header(Header::new("Access-Control-Allow-Origin", "*"));
                resp.set_header(Header::new(
                    "Access-Control-Allow-Methods",
                    "POST, GET, OPTIONS, DELETE",
                ));
                resp.set_header(Header::new("Access-Control-Allow-Headers", "*"));
                resp.set_header(Header::new("Access-Control-Allow-Credentials", "true"));
            })
        }))
<<<<<<< HEAD
        .manage(kp))
=======
       .manage(relay_node)
    )
>>>>>>> 647fc64f
}

#[test]
#[should_panic]
async fn test_form() {
    use codec::PutContent;
    use rocket::{form::Form, http::ContentType, local::asynchronous::Client};

    #[post("/", format = "multipart/form-data", data = "<form>")]
    async fn stub_batch(form: Form<Vec<PutContent>>) {
        let content1 = &form.get(0).unwrap().content.value;
        let content2 = &form.get(1).unwrap().content.value;
        let p1 = r#"{"dummy":"obj"}"#;
        let p2 = r#"{"amother":"obj"}"#;
        assert_eq!(&content1, &p1.as_bytes());
        assert_eq!(&content2, &p2.as_bytes());
    }

    let form = r#"
-----------------------------28081028282221432566755324225
Content-Disposition: form-data; name="zyop8PQypg8QWqGNG92jJacYtEa56Mnaf9tLxDadXc8kPPxNVWZye"; filename="blob"
Content-Type: application/json

{"dummy":"obj"}
-----------------------------28081028282221432566755324225
Content-Disposition: form-data; name="zyop8PQypZnwFc58SPAxZTSCuG6R13jWSxQp8iBGNmBuV3HsrVyLx"; filename="blob"
Content-Type: application/json

{"amother":"obj"}
-----------------------------28081028282221432566755324225--
"#;

    let client = Client::debug_with(rocket::routes![stub_batch])
        .await
        .unwrap();
    let res = client
        .post("/")
        .header(
            "multipart/form-data; boundary=-----------------------------28081028282221432566755324225"
                .parse::<ContentType>()
                .unwrap()
        )
        .body(&form)
        .dispatch()
        .await;

    assert!(res.status().class().is_success());
}<|MERGE_RESOLUTION|>--- conflicted
+++ resolved
@@ -6,12 +6,7 @@
 extern crate tokio;
 
 use anyhow::Result;
-<<<<<<< HEAD
-use ipfs_embed::{generate_keypair, Keypair};
 use rocket::{fairing::AdHoc, figment::Figment, http::Header, tokio::fs, Build, Rocket};
-=======
-use rocket::{fairing::AdHoc, figment::Figment, http::Header, Build, Rocket, tokio::fs};
->>>>>>> 647fc64f
 
 pub mod allow_list;
 pub mod auth;
@@ -20,24 +15,20 @@
 pub mod config;
 pub mod ipfs;
 pub mod orbit;
+pub mod relay;
 pub mod routes;
 pub mod s3;
 pub mod tz;
 pub mod tz_orbit;
 pub mod zcap;
-pub mod relay;
 
+use ipfs_embed::{generate_keypair, Keypair, ToLibp2p};
+use relay::RelayNode;
 use routes::{
-<<<<<<< HEAD
     batch_put_content, cors, delete_content, get_content, get_content_no_auth, get_host_info,
     list_content, list_content_no_auth, open_orbit_allowlist, open_orbit_authz, put_content,
-=======
-    batch_put_content, cors, delete_content, get_content, get_content_no_auth, list_content,
-    list_content_no_auth, open_orbit_allowlist, open_orbit_authz, put_content, relay_addr
->>>>>>> 647fc64f
+    relay_addr,
 };
-use relay::RelayNode;
-use ipfs_embed::{generate_keypair, ToLibp2p, Keypair};
 
 pub fn tracing_try_init() {
     tracing_subscriber::fmt()
@@ -65,11 +56,8 @@
         kp
     };
 
-<<<<<<< HEAD
-=======
     let relay_node = RelayNode::new(kepler_config.relay.port, kp.to_keypair())?;
 
->>>>>>> 647fc64f
     let mut routes = routes![
         put_content,
         batch_put_content,
@@ -77,11 +65,8 @@
         open_orbit_allowlist,
         open_orbit_authz,
         cors,
-<<<<<<< HEAD
-        get_host_info
-=======
+        get_host_info,
         relay_addr
->>>>>>> 647fc64f
     ];
 
     if kepler_config.orbits.public {
@@ -106,12 +91,7 @@
                 resp.set_header(Header::new("Access-Control-Allow-Credentials", "true"));
             })
         }))
-<<<<<<< HEAD
-        .manage(kp))
-=======
-       .manage(relay_node)
-    )
->>>>>>> 647fc64f
+        .manage(relay_node))
 }
 
 #[test]
