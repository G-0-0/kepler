--- conflicted
+++ resolved
@@ -1,17 +1,10 @@
-<<<<<<< HEAD
 use anyhow::Result;
-use ipfs_embed::{generate_keypair, Keypair, ToLibp2p};
-use libp2p::multiaddr::Protocol;
-=======
-use anyhow::{Error, Result};
-use ipfs_embed::{generate_keypair, Keypair, PeerId, ToLibp2p};
-use rocket::response::Debug;
->>>>>>> 3cd5b4fc
+use ipfs_embed::{generate_keypair, multiaddr::Protocol, Keypair, PeerId, ToLibp2p};
 use rocket::{
     data::{Data, ToByteUnit},
     form::Form,
     http::Status,
-    serde::{json::Json, Serialize},
+    serde::json::Json,
     State,
 };
 use std::{collections::HashMap, path::PathBuf, sync::RwLock};
@@ -23,7 +16,7 @@
 use crate::cas::{CidWrap, ContentAddressedStorage};
 use crate::codec::{PutContent, SupportedCodecs};
 use crate::config;
-use crate::orbit::{create_orbit, load_orbit, verify_oid, Orbit, PID};
+use crate::orbit::{create_orbit, load_orbit, verify_oid, Orbit};
 use crate::relay::RelayNode;
 
 // TODO need to check for every relevant endpoint that the orbit ID in the URL matches the one in the auth token
@@ -209,11 +202,8 @@
     orbit_id: CidWrap,
     params_str: &str,
     config: &State<config::Config>,
-<<<<<<< HEAD
     relay: &State<RelayNode>,
-=======
-    keys: &State<RwLock<HashMap<PeerId, Keypair>>>,
->>>>>>> 3cd5b4fc
+    _keys: &State<RwLock<HashMap<PeerId, Keypair>>>,
 ) -> Result<(), (Status, &'static str)> {
     // no auth token, use allowlist
     match (
@@ -229,16 +219,11 @@
                     config.database.path.clone(),
                     controllers,
                     &[],
-<<<<<<< HEAD
                     params_str,
-                    &generate_keypair(),
+                    &kp,
                     &config.tzkt.api,
                     (relay.id, relay.internal()),
-=======
-                    AuthTypes::ZCAP,
                     hosts,
-                    kp,
->>>>>>> 3cd5b4fc
                 )
                 .await
                 .map_err(|_| (Status::InternalServerError, "Failed to create Orbit"))?;
@@ -255,19 +240,6 @@
     ()
 }
 
-<<<<<<< HEAD
-#[derive(Serialize)]
-pub struct HostInfo {
-    pub id: PID,
-}
-
-#[get("/host")]
-pub async fn get_host_info(kp: &State<Keypair>) -> Result<Json<HostInfo>, (Status, &'static str)> {
-    Ok(Json(HostInfo {
-        id: PID(kp.to_peer_id()),
-    }))
-}
-
 #[get("/relay")]
 pub fn relay_addr(relay: &State<RelayNode>) -> String {
     relay
@@ -275,7 +247,8 @@
         .with(Protocol::P2p(relay.id.into()))
         .with(Protocol::P2pCircuit)
         .to_string()
-=======
+}
+
 #[get("/key", rank = 1)]
 pub fn open_host_key(
     s: &State<RwLock<HashMap<PeerId, Keypair>>>,
@@ -286,5 +259,4 @@
         .map_err(|_| (Status::InternalServerError, "cant read keys"))?
         .insert(id, keypair);
     Ok(id.to_base58())
->>>>>>> 3cd5b4fc
 }