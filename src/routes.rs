--- conflicted
+++ resolved
@@ -1,5 +1,6 @@
-use anyhow::{Error, Result};
-use ipfs_embed::{Keypair, ToLibp2p};
+use anyhow::Result;
+use ipfs_embed::{generate_keypair, Keypair, ToLibp2p};
+use libp2p::multiaddr::Protocol;
 use rocket::{
     data::{Data, ToByteUnit},
     form::Form,
@@ -8,7 +9,6 @@
     State,
 };
 use std::path::PathBuf;
-use libp2p::multiaddr::Protocol;
 
 use crate::allow_list::OrbitAllowList;
 use crate::auth::{
@@ -17,12 +17,8 @@
 use crate::cas::{CidWrap, ContentAddressedStorage};
 use crate::codec::{PutContent, SupportedCodecs};
 use crate::config;
-<<<<<<< HEAD
 use crate::orbit::{create_orbit, load_orbit, verify_oid, Orbit, PID};
-=======
-use crate::orbit::{create_orbit, load_orbit, verify_oid, AuthTypes, Orbit};
 use crate::relay::RelayNode;
->>>>>>> 647fc64f
 
 // TODO need to check for every relevant endpoint that the orbit ID in the URL matches the one in the auth token
 async fn uri_listing(orbit: Orbit) -> Result<Json<Vec<String>>, (Status, String)> {
@@ -62,15 +58,15 @@
 pub async fn list_content_no_auth(
     orbit_id: CidWrap,
     config: &State<config::Config>,
-<<<<<<< HEAD
-    kp: &State<Keypair>,
+    relay: &State<RelayNode>,
 ) -> Result<Json<Vec<String>>, (Status, String)> {
-    let orbit = match load_orbit(orbit_id.0, config.database.path.clone(), kp).await {
-=======
-    relay: &State<RelayNode>
-) -> Result<Json<Vec<String>>, (Status, String)> {
-    let orbit = match load_orbit(orbit_id.0, config.database.path.clone(), (relay.id, relay.internal())).await {
->>>>>>> 647fc64f
+    let orbit = match load_orbit(
+        orbit_id.0,
+        config.database.path.clone(),
+        (relay.id, relay.internal()),
+    )
+    .await
+    {
         Ok(Some(o)) => o,
         Ok(None) => return Err((Status::NotFound, anyhow!("Orbit not found").to_string())),
         Err(e) => return Err((Status::InternalServerError, e.to_string())),
@@ -96,15 +92,15 @@
     orbit_id: CidWrap,
     hash: CidWrap,
     config: &State<config::Config>,
-<<<<<<< HEAD
-    kp: &State<Keypair>,
+    relay: &State<RelayNode>,
 ) -> Result<Option<Vec<u8>>, (Status, String)> {
-    let orbit = match load_orbit(orbit_id.0, config.database.path.clone(), kp).await {
-=======
-    relay: &State<RelayNode>
-) -> Result<Option<Vec<u8>>, (Status, String)> {
-    let orbit = match load_orbit(orbit_id.0, config.database.path.clone(), (relay.id, relay.internal())).await {
->>>>>>> 647fc64f
+    let orbit = match load_orbit(
+        orbit_id.0,
+        config.database.path.clone(),
+        (relay.id, relay.internal()),
+    )
+    .await
+    {
         Ok(Some(o)) => o,
         Ok(None) => return Err((Status::NotFound, anyhow!("Orbit not found").to_string())),
         Err(e) => return Err((Status::InternalServerError, e.to_string())),
@@ -207,11 +203,7 @@
     orbit_id: CidWrap,
     params_str: &str,
     config: &State<config::Config>,
-<<<<<<< HEAD
-    kp: &State<Keypair>,
-=======
-    relay: &State<RelayNode>
->>>>>>> 647fc64f
+    relay: &State<RelayNode>,
 ) -> Result<(), (Status, &'static str)> {
     // no auth token, use allowlist
     match (
@@ -226,14 +218,10 @@
                     config.database.path.clone(),
                     controllers,
                     &[],
-<<<<<<< HEAD
                     params_str,
-                    &kp,
+                    &generate_keypair(),
                     &config.tzkt.api,
-=======
-                    AuthTypes::ZCAP,
-                    (relay.id, relay.internal())
->>>>>>> 647fc64f
+                    (relay.id, relay.internal()),
                 )
                 .await
                 .map_err(|_| (Status::InternalServerError, "Failed to create Orbit"))?;
@@ -250,7 +238,6 @@
     ()
 }
 
-<<<<<<< HEAD
 #[derive(Serialize)]
 pub struct HostInfo {
     pub id: PID,
@@ -261,14 +248,13 @@
     Ok(Json(HostInfo {
         id: PID(kp.to_peer_id()),
     }))
-=======
+}
+
 #[get("/relay")]
-pub fn relay_addr(
-    relay: &State<RelayNode>
-) -> String {
-    relay.external()
-         .with(Protocol::P2p(relay.id.into()))
-         .with(Protocol::P2pCircuit)
-         .to_string()
->>>>>>> 647fc64f
+pub fn relay_addr(relay: &State<RelayNode>) -> String {
+    relay
+        .external()
+        .with(Protocol::P2p(relay.id.into()))
+        .with(Protocol::P2pCircuit)
+        .to_string()
 }